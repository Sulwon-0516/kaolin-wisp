# Copyright (c) 2022, NVIDIA CORPORATION & AFFILIATES.  All rights reserved.
#
# NVIDIA CORPORATION & AFFILIATES and its licensors retain all intellectual property
# and proprietary rights in and to this software, related documentation
# and any modifications thereto.  Any use, reproduction, disclosure or
# distribution of this software and related documentation without an express
# license agreement from NVIDIA CORPORATION & AFFILIATES is strictly prohibited.

from .basic_decoders import *
<<<<<<< HEAD
from .hypernerf_decoder import *
=======
from .hypernerf_decoder import *
from .original_hypernerf_decoder import *
>>>>>>> c541dc48
<|MERGE_RESOLUTION|>--- conflicted
+++ resolved
@@ -7,9 +7,5 @@
 # license agreement from NVIDIA CORPORATION & AFFILIATES is strictly prohibited.
 
 from .basic_decoders import *
-<<<<<<< HEAD
-from .hypernerf_decoder import *
-=======
 from .hypernerf_decoder import *
 from .original_hypernerf_decoder import *
->>>>>>> c541dc48
