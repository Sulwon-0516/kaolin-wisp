--- conflicted
+++ resolved
@@ -365,11 +365,7 @@
 
         # initialize color layer
         torch.nn.init.xavier_uniform_(self.color.weight)
-<<<<<<< HEAD
         
         # initialize sigma and color out
         torch.nn.init.xavier_uniform_(self.sigma.weight)
         torch.nn.init.xavier_uniform_(self.color_out.weight)
-=======
-        torch.nn.init.uniform_(self.lout.weight, a=0, b=1e-5)
->>>>>>> c226ce35
